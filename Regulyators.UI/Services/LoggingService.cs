<<<<<<< HEAD
﻿using Regulyators.UI.Models;
using System;
using System.Collections.ObjectModel;
using System.Windows;
using System.Windows.Threading;

namespace Regulyators.UI.Services
{
    public class LoggingService
    {
        private static LoggingService _instance;
        private readonly Dispatcher _dispatcher;
=======
﻿using System;
using System.Collections.Generic;
using System.Collections.ObjectModel;
using System.IO;
using System.Linq;
using System.Text;
using System.Threading;
using System.Threading.Tasks;
using System.Windows;
using Regulyators.UI.Models;

namespace Regulyators.UI.Services
{
    /// <summary>
    /// Расширенный сервис для ведения журнала системы с поддержкой ротации
    /// </summary>
    public class LoggingService
    {
        private static LoggingService _instance;
        private readonly Timer _autoSaveTimer;
        private readonly object _lockObj = new object();
        private CancellationTokenSource _cancellationTokenSource;

        // Настройки логирования
        private int _maxLogEntries = 1000;   // Максимальное число записей в памяти
        private int _autoSaveInterval = 30;  // Интервал автосохранения в минутах
        private bool _saveToFile = true;     // Сохранять ли лог в файл
        private string _logFolder;           // Папка для хранения логов
        private bool _enableDetailedLogging = false; // Расширенное логирование
        private bool _rotateLogFiles = true; // Ротация файлов логов
        private int _maxLogFileSize = 5;     // Максимальный размер файла лога в МБ
        private int _maxLogFiles = 10;       // Максимальное количество файлов логов
>>>>>>> 626d531b

        public static LoggingService Instance => _instance ??= new LoggingService();

        public ObservableCollection<LogEntry> Logs { get; }
<<<<<<< HEAD
        public event EventHandler<LogEntry> LogAdded;
=======

        /// <summary>
        /// Текущий файл лога
        /// </summary>
        public string CurrentLogFile { get; private set; }

        /// <summary>
        /// Максимальное число записей в памяти
        /// </summary>
        public int MaxLogEntries
        {
            get => _maxLogEntries;
            set
            {
                _maxLogEntries = value;
                EnsureLogSizeLimit();
            }
        }

        /// <summary>
        /// Интервал автосохранения в минутах
        /// </summary>
        public int AutoSaveInterval
        {
            get => _autoSaveInterval;
            set
            {
                _autoSaveInterval = value;
                RestartAutoSaveTimer();
            }
        }

        /// <summary>
        /// Сохранять ли лог в файл
        /// </summary>
        public bool SaveToFile
        {
            get => _saveToFile;
            set => _saveToFile = value;
        }

        /// <summary>
        /// Папка для хранения логов
        /// </summary>
        public string LogFolder
        {
            get => _logFolder;
            set
            {
                _logFolder = value;
                EnsureLogDirectoryExists();
            }
        }

        /// <summary>
        /// Расширенное логирование
        /// </summary>
        public bool EnableDetailedLogging
        {
            get => _enableDetailedLogging;
            set => _enableDetailedLogging = value;
        }

        /// <summary>
        /// Ротация файлов логов
        /// </summary>
        public bool RotateLogFiles
        {
            get => _rotateLogFiles;
            set => _rotateLogFiles = value;
        }

        /// <summary>
        /// Максимальный размер файла лога в МБ
        /// </summary>
        public int MaxLogFileSize
        {
            get => _maxLogFileSize;
            set => _maxLogFileSize = value;
        }

        /// <summary>
        /// Максимальное количество файлов логов
        /// </summary>
        public int MaxLogFiles
        {
            get => _maxLogFiles;
            set => _maxLogFiles = value;
        }

        /// <summary>
        /// Получение экземпляра сервиса (Singleton)
        /// </summary>
        public static LoggingService Instance => _instance ??= new LoggingService();
>>>>>>> 626d531b

        private LoggingService()
        {
            _dispatcher = Application.Current?.Dispatcher ?? Dispatcher.CurrentDispatcher;
            Logs = new ObservableCollection<LogEntry>();
            _cancellationTokenSource = new CancellationTokenSource();

            // Инициализация папки логов
            _logFolder = Path.Combine(
                Environment.GetFolderPath(Environment.SpecialFolder.ApplicationData),
                "Regulyators", "Logs");

            EnsureLogDirectoryExists();
            InitializeCurrentLogFile();

            // Запуск таймера автосохранения
            _autoSaveTimer = new Timer(AutoSaveCallback, null, TimeSpan.FromMinutes(_autoSaveInterval), TimeSpan.FromMinutes(_autoSaveInterval));

            LogInfo("Сервис логирования инициализирован");
        }

        /// <summary>
        /// Инициализация текущего файла лога
        /// </summary>
        private void InitializeCurrentLogFile()
        {
            CurrentLogFile = Path.Combine(_logFolder, $"log_{DateTime.Now:yyyy-MM-dd}.txt");

            // Проверяем, нужно ли создать новый файл лога из-за размера
            if (_rotateLogFiles && File.Exists(CurrentLogFile))
            {
                FileInfo fileInfo = new FileInfo(CurrentLogFile);
                if (fileInfo.Length > _maxLogFileSize * 1024 * 1024)
                {
                    // Создаем новый файл с временной меткой
                    CurrentLogFile = Path.Combine(_logFolder, $"log_{DateTime.Now:yyyy-MM-dd_HH-mm-ss}.txt");
                    // Удаляем старые файлы, если их слишком много
                    CleanupOldLogFiles();
                }
            }
        }

        /// <summary>
        /// Обеспечение существования директории для логов
        /// </summary>
        private void EnsureLogDirectoryExists()
        {
            if (!Directory.Exists(_logFolder))
            {
                Directory.CreateDirectory(_logFolder);
            }
        }

        /// <summary>
        /// Очистка старых файлов логов
        /// </summary>
        private void CleanupOldLogFiles()
        {
            try
            {
                var logFiles = Directory.GetFiles(_logFolder, "log_*.txt")
                                       .OrderByDescending(f => File.GetLastWriteTime(f))
                                       .Skip(_maxLogFiles)
                                       .ToList();

                foreach (var file in logFiles)
                {
                    try
                    {
                        File.Delete(file);
                    }
                    catch (Exception ex)
                    {
                        // Игнорируем ошибки удаления, но записываем их в текущий лог
                        LogWarning($"Не удалось удалить старый файл лога: {file}", ex.Message);
                    }
                }
            }
            catch (Exception ex)
            {
                LogWarning("Ошибка при очистке старых файлов логов", ex.Message);
            }
        }

        /// <summary>
        /// Ротация файла лога по размеру
        /// </summary>
        private void CheckLogFileSize()
        {
            if (!_rotateLogFiles || !File.Exists(CurrentLogFile))
                return;

            try
            {
                FileInfo fileInfo = new FileInfo(CurrentLogFile);
                if (fileInfo.Length > _maxLogFileSize * 1024 * 1024)
                {
                    // Создаем новый файл с временной меткой
                    CurrentLogFile = Path.Combine(_logFolder, $"log_{DateTime.Now:yyyy-MM-dd_HH-mm-ss}.txt");
                    LogInfo($"Создан новый файл лога из-за превышения размера: {CurrentLogFile}");
                    // Удаляем старые файлы, если их слишком много
                    CleanupOldLogFiles();
                }
            }
            catch (Exception ex)
            {
                LogWarning("Ошибка при проверке размера файла лога", ex.Message);
            }
        }

        /// <summary>
        /// Обратный вызов для автосохранения
        /// </summary>
        private void AutoSaveCallback(object state)
        {
            // Проверяем возможность сохранения лога
            if (_saveToFile && Logs.Count > 0)
            {
                try
                {
                    SaveLogToFile();
                }
                catch (Exception ex)
                {
                    // Просто записываем ошибку в журнал, не вызывая рекурсию через LogError
                    AddLogEntry("Ошибка", "Ошибка автосохранения лога", ex.Message, false);
                }
            }
        }

        /// <summary>
        /// Перезапуск таймера автосохранения
        /// </summary>
        private void RestartAutoSaveTimer()
        {
            _autoSaveTimer.Change(
                TimeSpan.FromMinutes(_autoSaveInterval),
                TimeSpan.FromMinutes(_autoSaveInterval));
        }

        /// <summary>
        /// Сохранение лога в файл
        /// </summary>
        public bool SaveLogToFile(string customFilePath = null)
        {
            if (!_saveToFile && string.IsNullOrEmpty(customFilePath))
                return false;

            string filePath = customFilePath ?? CurrentLogFile;

            try
            {
                EnsureLogDirectoryExists();

                // Проверяем необходимость ротации файла
                if (string.IsNullOrEmpty(customFilePath))
                {
                    CheckLogFileSize();
                    filePath = CurrentLogFile;
                }

                // Используем асинхронное добавление в файл
                StringBuilder logContent = new StringBuilder();

                // Берем локальную копию логов, чтобы избежать проблем с многопоточностью
                var logsToSave = Logs.ToList();

                foreach (var entry in logsToSave)
                {
                    logContent.AppendLine($"{entry.Timestamp:yyyy-MM-dd HH:mm:ss.fff}|{entry.Type}|{entry.Message}|{entry.Details}");
                }

                // Проверяем, существует ли файл
                bool fileExists = File.Exists(filePath);

                // Если файл новый, создаем его с заголовком
                if (!fileExists)
                {
                    File.WriteAllText(filePath, "Дата и время|Тип|Сообщение|Подробности\r\n");
                }

                // Дописываем данные в файл
                File.AppendAllText(filePath, logContent.ToString());

                if (_enableDetailedLogging)
                {
                    AddLogEntry("Информация", "Лог сохранен в файл", filePath, false);
                }

                return true;
            }
            catch (Exception ex)
            {
                // Записываем ошибку в журнал, но не пишем в файл, чтобы избежать рекурсии
                AddLogEntry("Ошибка", "Ошибка сохранения лога в файл", ex.Message, false);
                return false;
            }
        }

        private void AddLogEntry(string type, string message, string details)
        {
            try
            {
                var entry = new LogEntry
                {
                    Timestamp = DateTime.Now,
                    Type = type,
                    Message = message,
                    Details = details
                };

                _dispatcher.Invoke(() =>
                {
                    Logs.Add(entry);
                    LogAdded?.Invoke(this, entry);
                });
            }
            catch (Exception ex)
            {
                // Резервный механизм логирования
                System.Diagnostics.Debug.WriteLine($"Logging error: {ex.Message}");
            }
        }

        public void LogInfo(string message, string details = "")
        {
            AddLogEntry("Информация", message, details);
        }

        public void LogWarning(string message, string details = "")
        {
            AddLogEntry("Предупреждение", message, details);
        }

        public void LogError(string message, string details = "")
        {
            AddLogEntry("Ошибка", message, details);
        }
<<<<<<< HEAD
=======

        /// <summary>
        /// Добавление записи в журнал
        /// </summary>
        /// <param name="type">Тип сообщения</param>
        /// <param name="message">Сообщение</param>
        /// <param name="details">Подробности</param>
        /// <param name="saveToFile">Сохранять ли в файл немедленно</param>
        private void AddLogEntry(string type, string message, string details, bool saveToFile = true)
        {
            var entry = new LogEntry
            {
                Timestamp = DateTime.Now,
                Type = type,
                Message = message,
                Details = details
            };

            try
            {
                // Добавление в UI поток более надёжным способом
                if (Application.Current?.Dispatcher != null)
                {
                    if (Application.Current.Dispatcher.CheckAccess())
                    {
                        // Уже в UI потоке
                        lock (_lockObj)
                        {
                            Logs.Add(entry);
                            while (Logs.Count > _maxLogEntries)
                            {
                                Logs.RemoveAt(Logs.Count - 1);
                            }
                        }
                    }
                    else
                    {
                        // Не в UI потоке - используем BeginInvoke для асинхронного вызова
                        // чтобы избежать возможной блокировки
                        Application.Current.Dispatcher.BeginInvoke(new Action(() =>
                        {
                            lock (_lockObj)
                            {
                                Logs.Add(entry);
                                while (Logs.Count > _maxLogEntries)
                                {
                                    Logs.RemoveAt(Logs.Count - 1);
                                }
                            }
                        }));
                    }
                }
                else
                {
                    // В случае если Application.Current недоступен, 
                    // записываем только в файл, но не в коллекцию
                    if (saveToFile && _saveToFile)
                    {
                        Task.Run(() => SaveLogToFileInternal(entry));
                    }
                    return; // Выходим, чтобы не вызывать события
                }

                // Вызываем событие только для потокобезопасных подписчиков
                // или если находимся в UI потоке
                if (Application.Current?.Dispatcher?.CheckAccess() == true)
                {
                    LogAdded?.Invoke(this, entry);
                }

                // Сохранение в файл
                if (saveToFile && _saveToFile && type == "Ошибка")
                {
                    Task.Run(() => SaveLogToFileInternal(entry));
                }
            }
            catch (Exception ex)
            {
                // Запись в файл при сбое 
                try
                {
                    File.AppendAllText(
                        Path.Combine(_logFolder, "critical_errors.log"),
                        $"{DateTime.Now:yyyy-MM-dd HH:mm:ss}|Сбой логирования|{ex.Message}\r\n"
                    );
                }
                catch { /* В крайнем случае просто игнорируем */ }
            }
        }

        // Специальный метод для записи одной записи в файл
        private void SaveLogToFileInternal(LogEntry entry)
        {
            try
            {
                EnsureLogDirectoryExists();
                File.AppendAllText(
                    CurrentLogFile,
                    $"{entry.Timestamp:yyyy-MM-dd HH:mm:ss.fff}|{entry.Type}|{entry.Message}|{entry.Details}\r\n"
                );
            }
            catch { /* Игнорируем ошибки при записи в файл */ }
        }


        /// <summary>
        /// Проверка и ограничение размера журнала
        /// </summary>
        private void EnsureLogSizeLimit()
        {
            lock (_lockObj)
            {
                while (Logs.Count > _maxLogEntries)
                {
                    Logs.RemoveAt(Logs.Count - 1);
                }
            }
        }

        /// <summary>
        /// Получение последних записей журнала
        /// </summary>
        /// <param name="count">Количество записей</param>
        public ReadOnlyCollection<LogEntry> GetLastLogs(int count)
        {
            lock (_lockObj)
            {
                var result = new List<LogEntry>();
                int startIndex = Math.Max(0, Logs.Count - count);

                for (int i = startIndex; i < Logs.Count; i++)
                {
                    result.Add(Logs[i]);
                }

                return new ReadOnlyCollection<LogEntry>(result);
            }
        }

        /// <summary>
        /// Очистка всех записей журнала
        /// </summary>
        public void ClearLogs()
        {
            lock (_lockObj)
            {
                Logs.Clear();
            }

            LogInfo("Журнал очищен");
        }

        /// <summary>
        /// Экспорт журнала в файл CSV
        /// </summary>
        /// <param name="filePath">Путь к файлу</param>
        /// <returns>Успешность операции</returns>
        public bool ExportToCsv(string filePath)
        {
            try
            {
                lock (_lockObj)
                {
                    StringBuilder csv = new StringBuilder();

                    // Добавляем заголовок
                    csv.AppendLine("Дата и время;Тип;Сообщение;Подробности");

                    // Добавляем записи
                    foreach (var entry in Logs)
                    {
                        // Экранируем значения, содержащие точку с запятой
                        string escapedMessage = entry.Message?.Replace(";", "\\;") ?? string.Empty;
                        string escapedDetails = entry.Details?.Replace(";", "\\;") ?? string.Empty;

                        csv.AppendLine($"{entry.Timestamp:yyyy-MM-dd HH:mm:ss.fff};{entry.Type};{escapedMessage};{escapedDetails}");
                    }

                    // Записываем в файл
                    File.WriteAllText(filePath, csv.ToString(), Encoding.UTF8);
                }

                LogInfo("Журнал экспортирован в CSV", filePath);
                return true;
            }
            catch (Exception ex)
            {
                LogError("Ошибка экспорта журнала в CSV", ex.Message);
                return false;
            }
        }

        /// <summary>
        /// Фильтрация журнала по типу сообщений
        /// </summary>
        /// <param name="type">Тип сообщения для фильтрации</param>
        /// <returns>Коллекция отфильтрованных записей</returns>
        public ReadOnlyCollection<LogEntry> FilterByType(string type)
        {
            lock (_lockObj)
            {
                return new ReadOnlyCollection<LogEntry>(
                    Logs.Where(entry => entry.Type == type).ToList());
            }
        }

        /// <summary>
        /// Фильтрация журнала по временному интервалу
        /// </summary>
        /// <param name="startTime">Начало интервала</param>
        /// <param name="endTime">Конец интервала</param>
        /// <returns>Коллекция отфильтрованных записей</returns>
        public ReadOnlyCollection<LogEntry> FilterByTimeRange(DateTime startTime, DateTime endTime)
        {
            lock (_lockObj)
            {
                return new ReadOnlyCollection<LogEntry>(
                    Logs.Where(entry => entry.Timestamp >= startTime && entry.Timestamp <= endTime).ToList());
            }
        }

        /// <summary>
        /// Освобождение ресурсов
        /// </summary>
        public void Dispose()
        {
            // Сохраняем лог перед выходом
            SaveLogToFile();

            // Останавливаем таймер автосохранения
            _autoSaveTimer?.Dispose();

            // Отменяем все асинхронные операции
            _cancellationTokenSource?.Cancel();
            _cancellationTokenSource?.Dispose();

            LogInfo("Сервис логирования остановлен");
        }
>>>>>>> 626d531b
    }
}<|MERGE_RESOLUTION|>--- conflicted
+++ resolved
@@ -1,18 +1,5 @@
-<<<<<<< HEAD
 ﻿using Regulyators.UI.Models;
 using System;
-using System.Collections.ObjectModel;
-using System.Windows;
-using System.Windows.Threading;
-
-namespace Regulyators.UI.Services
-{
-    public class LoggingService
-    {
-        private static LoggingService _instance;
-        private readonly Dispatcher _dispatcher;
-=======
-﻿using System;
 using System.Collections.Generic;
 using System.Collections.ObjectModel;
 using System.IO;
@@ -44,14 +31,14 @@
         private bool _rotateLogFiles = true; // Ротация файлов логов
         private int _maxLogFileSize = 5;     // Максимальный размер файла лога в МБ
         private int _maxLogFiles = 10;       // Максимальное количество файлов логов
->>>>>>> 626d531b
-
-        public static LoggingService Instance => _instance ??= new LoggingService();
+
+        /// <summary>
+        /// Событие добавления новой записи в журнал
+        /// </summary>
+        public event EventHandler<LogEntry> LogAdded;
 
         public ObservableCollection<LogEntry> Logs { get; }
-<<<<<<< HEAD
         public event EventHandler<LogEntry> LogAdded;
-=======
 
         /// <summary>
         /// Текущий файл лога
@@ -146,7 +133,6 @@
         /// Получение экземпляра сервиса (Singleton)
         /// </summary>
         public static LoggingService Instance => _instance ??= new LoggingService();
->>>>>>> 626d531b
 
         private LoggingService()
         {
@@ -346,47 +332,29 @@
             }
         }
 
-        private void AddLogEntry(string type, string message, string details)
-        {
-            try
-            {
-                var entry = new LogEntry
-                {
-                    Timestamp = DateTime.Now,
-                    Type = type,
-                    Message = message,
-                    Details = details
-                };
-
-                _dispatcher.Invoke(() =>
-                {
-                    Logs.Add(entry);
-                    LogAdded?.Invoke(this, entry);
-                });
-            }
-            catch (Exception ex)
-            {
-                // Резервный механизм логирования
-                System.Diagnostics.Debug.WriteLine($"Logging error: {ex.Message}");
-            }
-        }
-
+        /// <summary>
+        /// Добавление информационного сообщения
+        /// </summary>
         public void LogInfo(string message, string details = "")
         {
             AddLogEntry("Информация", message, details);
         }
 
+        /// <summary>
+        /// Добавление предупреждения
+        /// </summary>
         public void LogWarning(string message, string details = "")
         {
             AddLogEntry("Предупреждение", message, details);
         }
 
+        /// <summary>
+        /// Добавление сообщения об ошибке
+        /// </summary>
         public void LogError(string message, string details = "")
         {
             AddLogEntry("Ошибка", message, details);
         }
-<<<<<<< HEAD
-=======
 
         /// <summary>
         /// Добавление записи в журнал
@@ -625,6 +593,5 @@
 
             LogInfo("Сервис логирования остановлен");
         }
->>>>>>> 626d531b
     }
 }